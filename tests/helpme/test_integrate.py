--- conflicted
+++ resolved
@@ -192,14 +192,13 @@
         bezier.integrate.parametric_function(volume_function),
     )
 
-<<<<<<< HEAD
     # try bsplines
     bspline = bezier.bspline
     assert np.allclose(
         [bspline.integrate.volume(), col1_factor * bspline.integrate.volume()],
         bspline.integrate.parametric_function(volume_function),
     )
-=======
+
 
 def test_physical_function_integration(np_rng):
     # Analytical integral of y*(5-y) over [0,1]x[0,5] rectangle
@@ -233,5 +232,4 @@
         rectangle, parabolic_function
     )
 
-    assert np.allclose(integral, integral_analytical)
->>>>>>> c2de1353
+    assert np.allclose(integral, integral_analytical)