import numpy as _np
from gustaf import Edges as _Edges
from gustaf import Faces as _Faces
from gustaf import Vertices as _Vertices
from gustaf import Volumes as _Volumes
from gustaf.utils import connec as _connec
from gustaf.utils.arr import enforce_len as _enforce_len

from splinepy import settings as _settings
from splinepy.utils.data import cartesian_product as _cartesian_product


def edges(
    spline,
    resolution=100,
    all_knots=True,
):
    """Extract edges (lines) from a given spline, or multipatch object. Only
    entity you can extract without dimension limit.

    Parameters
    -----------
    spline: Spline/ Multipatch
    resolution: int
      samples per parametric dimension
    all_knots: bool
      Switch to allow all knot-line extraction or just contour (para_dim>0)

    Returns
    --------
    edges: Edges
    """
    from splinepy import Multipatch as _Multipatch

    # Check resolution input
    if not isinstance(resolution, int):
        raise ValueError("Resolution must be integer-type")

    if spline.para_dim == 1:
        vertices = spline.sample(resolution)
        e = _connec.range_to_edges(
            (0, resolution),
            closed=False,
        )
        if isinstance(spline, _Multipatch):
            e = _np.vstack(
                [e + i * resolution for i in range(len(spline.patches))]
            )
        return _Edges(
            vertices=vertices,
            edges=e,
        )

    else:
        # recursion for Multipatch splines
        if isinstance(spline, _Multipatch):
            return _Edges.concat(
                [
                    edges(spline=s, resolution=resolution, all_knots=all_knots)
                    for s in spline.patches
                ]
            )

        # Single patch case
        if all_knots:
            relevant_knots = spline.unique_knots
        else:
            relevant_knots = list(spline.parametric_bounds.T)

        temp_edges = []  # edges' is not a valid syntax
        for i in range(spline.para_dim):
            split_knots = relevant_knots.copy()
            split_knots.pop(i)
            n_knot_lines = _np.prod([len(s) for s in split_knots], dtype=int)
            # Create query points
            # Sampling along a line can be done using cartesian product,
            # however, to preserve the correct order we need to permute the
            # columns, example:
            #
            # [y0, x, z]    [x, y0, z]
            # [y1, x, z] -> [x, y1, z]
            # [y2, x, z]    [x, y2, z]
            reorder_mask = (
                [*range(1, i + 1)] + [0] + [*range(1 + i, spline.para_dim)]
            )
            extract_knot_queries = _cartesian_product(
                [_np.linspace(*spline.parametric_bounds[:, i], resolution)]
                + split_knots,
                reverse=True,
            )[:, reorder_mask]

            # Retrieve connectivity to be repeated
            single_line_connectivity = _connec.range_to_edges(
                (0, resolution),
                closed=False,
            )

            temp_edges.append(
                _Edges(
                    vertices=spline.evaluate(extract_knot_queries),
                    edges=_np.vstack(
                        [
                            single_line_connectivity + resolution * j
                            for j in range(n_knot_lines)
                        ]
                    ),
                )
            )

        return _Edges.concat(temp_edges)


def faces(
    spline,
    resolution,
    watertight=True,
):
    """Extract faces from spline. Valid iff para_dim is one of the following:
    {2, 3}. In case of {3}, it will return only surfaces. If internal faces are
    desired, used `spline.extract.volumes().faces()`. Note that dimension
    higher than 3 is not showable.

    Parameters
    -----------
    spline: BSpline or NURBS
    resolution: int or list
      samples per parametric dimension.
    watertight: bool
      Default is True. Only related to para_dim = 3 splines. If False,
      overlapping vertices at boundary edges won't be merged.

    Returns
    --------
    faces: faces
    """
    from splinepy import Multipatch as _Multipatch

    if spline.para_dim == 2:
        if isinstance(spline, _Multipatch):
            n_faces = (resolution - 1) ** spline.para_dim
            vertices = resolution**spline.para_dim
            f_loc = _connec.make_quad_faces(
                _enforce_len(resolution, spline.para_dim)
            )
            face_connectivity = _np.empty((n_faces * len(spline.patches), 4))
            # Create Connectivity for Multipatches
            for i in range(len(spline.patches)):
                face_connectivity[i * n_faces : (i + 1) * n_faces] = f_loc + (
                    i * vertices
                )
        else:
            face_connectivity = _connec.make_quad_faces(
                _enforce_len(resolution, spline.para_dim)
            )
        faces = _Faces(
            vertices=spline.sample(resolution),
            faces=face_connectivity,
        )

    elif spline.para_dim == 3:
        # Extract boundaries and sample from boundaries
        if isinstance(spline, _Multipatch):
            boundaries = spline.boundary_multipatch()
        else:
<<<<<<< HEAD
            boundaries = Multipatch(splines=spline.extract.boundaries())
        # The following block assumes a integer resolution but might get a list
        # as input. In that case, we take the max of the list and use it as
        # resolution.
        # I am not sure if this is correct or if we should instead rework the
        # following lines so that list resolution is supported.
        res = resolution if isinstance(resolution, int) else max(resolution)
        n_faces = (res - 1) ** 2
        vertices = res**2
        f_loc = connec.make_quad_faces(enforce_len(res, 2))
        face_connectivity = np.empty((n_faces * len(boundaries.patches), 4))
=======
            boundaries = _Multipatch(splines=spline.extract.boundaries())

        n_faces = (resolution - 1) ** 2
        vertices = resolution**2
        f_loc = _connec.make_quad_faces(_enforce_len(resolution, 2))
        face_connectivity = _np.empty((n_faces * len(boundaries.patches), 4))
>>>>>>> 146bc446

        # Create Connectivity for Multipatches
        for i in range(len(boundaries.patches)):
            face_connectivity[i * n_faces : (i + 1) * n_faces] = f_loc + (
                i * vertices
            )

        # make faces and merge vertices before returning
        faces = _Faces(
            vertices=boundaries.sample(resolution), faces=face_connectivity
        )

    else:
        raise ValueError("Invalid spline to make faces.")

    if watertight:
        faces.merge_vertices()

    return faces


def volumes(spline, resolution, watertight=False):
    """Extract volumes from spline. Valid iff spline.para_dim == 3.

    Parameters
    -----------
    spline: Spline / Multipatch
      spline to be meshed into volumes
    resolution: int
      Sample resolution
    watertight : bool
      Return watertight mesh

    Returns
    --------
    volumes: Volumes
    """
    from splinepy import Multipatch as _Multipatch

    if spline.para_dim != 3 or spline.dim != 3:
        raise ValueError(
            "Volume extraction from a spline is only valid for "
            "para_dim: 3 dim: 3 splines."
        )

    if isinstance(spline, _Multipatch):
        if not isinstance(resolution, int):
            raise ValueError(
                "Resolution for sampling must be integer type for Multipatch "
                "objects"
            )
        p_connect = _connec.make_hexa_volumes(_enforce_len(resolution, 3))
        n_elements_per_patch = p_connect.shape[0]
        n_vertices_per_patch = resolution**spline.para_dim
        connectivity = _np.empty(
            (n_elements_per_patch * len(spline.patches), p_connect.shape[1])
        )

        for i in range(len(spline.patches)):
            ids = slice(
                i * n_elements_per_patch,
                (i + 1) * n_elements_per_patch,
                None,
            )
            connectivity[ids] = p_connect + i * n_vertices_per_patch
    else:
        connectivity = _connec.make_hexa_volumes(_enforce_len(resolution, 3))

    # Create volumes
    volumes = _Volumes(
        vertices=spline.sample(resolution),
        volumes=connectivity,
    )

    if watertight:
        volumes.merge_vertices()

    return volumes


def control_points(spline):
    """Extracts control points and return as vertices. Same can be achieved by
    doing `gustaf.Vertices(spline.control_points)`

    Parameters
    -----------
    spline: Spline / Multipatch

    Returns
    --------
    cps_as_Vertices: Vertices
    """
    return _Vertices(spline.control_points)


def control_edges(spline):
    """Extract control edges (mesh). Valid iff para_dim is 1.

    Parameters
    -----------
    spline: Spline / Multipatch

    Returns
    --------
    edges: Edges
    """
    from splinepy import Multipatch as _Multipatch

    if spline.para_dim != 1:
        raise ValueError("Invalid spline type!")

    if isinstance(spline, _Multipatch):
        # @todo avoid loop and transfer range_to_edges to cpp
        return _Edges.concat([control_edges(s) for s in spline.patches])
    else:
        return _Edges(
            vertices=spline.control_points,
            edges=_connec.range_to_edges(
                len(spline.control_points), closed=False
            ),
        )


def control_faces(spline):
    """Extract control face (mesh). Valid iff para_dim is 2.

    Parameters
    -----------
    spline: Spline / Multipatch

    Returns
    --------
    faces: Faces
    """
    from splinepy import Multipatch as _Multipatch

    if spline.para_dim != 2:
        raise ValueError("Invalid spline type!")

    if isinstance(spline, _Multipatch):
        # @todo avoid loop and transfer range_to_edges to cpp
        return _Faces.concat([control_faces(s) for s in spline.patches])
    else:
        return _Faces(
            vertices=spline.control_points,
            faces=_connec.make_quad_faces(spline.control_mesh_resolutions),
        )


def control_volumes(spline):
    """Extract control volumes (mesh). Valid iff para_dim is 3.

    Parameters
    -----------
    spline: Spline / Multipatch

    Returns
    --------
    volumes: Volumes
    """
    from splinepy import Multipatch as _Multipatch

    if spline.para_dim != 3:
        raise ValueError("Invalid spline type!")

    if isinstance(spline, _Multipatch):
        # @todo avoid loop and transfer range_to_edges to cpp
        return _Volumes.concat([control_volumes(s) for s in spline.patches])
    else:
        return _Volumes(
            vertices=spline.control_points,
            volumes=_connec.make_hexa_volumes(spline.control_mesh_resolutions),
        )


def control_mesh(spline):
    """Calls control_edges, control_faces, control_volumes based on current
    spline.

    Parameters
    -----------
    None

    Returns
    --------
    control_mesh: Edges or Faces or Volumes
    """
    if spline.para_dim == 1:
        return control_edges(spline)
    elif spline.para_dim == 2:
        return control_faces(spline)
    elif spline.para_dim == 3:
        return control_volumes(spline)
    else:
        raise ValueError(
            "Invalid para_dim to extract control_mesh. Supports 1 to 3."
        )


def spline(spline, para_dim, split_plane):
    """Extract a sub spline from a given representation.

    Parameters
    ----------
    para_dim : int
      parametric dimension to be extract ted
    split_plane : float / tuple<float, float>
      interval or value in parametric space to be extracted from the spline
      representation

    Returns
    -------
    spline
    """
    from splinepy.spline import Spline as _Spline

    # Check type
    if not isinstance(spline, _Spline):
        raise TypeError("Unknown spline representation passed to sub spline")

    # Check arguments for sanity
    if para_dim > spline.para_dim:
        raise ValueError(
            "Requested parametric dimension exceeds spline's parametric"
            " dimensionality."
        )
    if isinstance(split_plane, list):
        if not (
            (len(split_plane) == 2)
            and (isinstance(split_plane[0], float))
            and (isinstance(split_plane[0], float))
        ):
            raise ValueError(
                "Range must be float or tuple of floats with length 2"
            )
    elif not isinstance(split_plane, float):
        raise ValueError(
            "Range must be float or tuple of floats with length 2"
        )
    else:
        # Convert float to tuple to facilitate
        split_plane = [split_plane]

    # Check if is bezier-type
    is_bezier = "Bezier" in spline.whatami
    is_rational = "weights" in spline.required_properties
    if is_bezier:
        spline_copy = spline.nurbs if is_rational else spline.bspline
    else:
        spline_copy = spline.copy()

    for _ in range(spline_copy.degrees[para_dim]):
        # Will do nothing if spline already has sufficient number of knots
        # at given position
        spline_copy.insert_knots(para_dim, split_plane)

    # Start extraction
    cps_res = spline_copy.control_mesh_resolutions
    # start and end id. indices correspond to [first dim][first appearance]
    start_id = _np.where(
        abs(spline_copy.knot_vectors[para_dim].numpy() - split_plane[0])
        < _settings.TOLERANCE
    )[0][0]
    end_id = _np.where(
        abs(spline_copy.knot_vectors[para_dim].numpy() - split_plane[-1])
        < _settings.TOLERANCE
    )[0][0]
    para_dim_ids = _np.arange(_np.prod(cps_res))
    for i_pd in range(para_dim):
        para_dim_ids -= para_dim_ids % cps_res[i_pd]
        para_dim_ids = para_dim_ids // cps_res[i_pd]
    # indices are shifted by one
    para_dim_ids = para_dim_ids % cps_res[para_dim] + 1

    # Return new_spline
    spline_info = {}
    spline_info["control_points"] = spline_copy.cps[
        (para_dim_ids >= start_id) & (para_dim_ids <= end_id)
    ]
    spline_info["degrees"] = spline_copy.degrees.tolist()
    if start_id == end_id:
        spline_info["degrees"].pop(para_dim)
    if not is_bezier:
        spline_info["knot_vectors"] = spline_copy.knot_vectors.copy()
        if start_id == end_id:
            spline_info["knot_vectors"].pop(para_dim)
        else:
            start_knot = spline_copy.knot_vectors[para_dim][start_id]
            knots_in_between = spline_copy.knot_vectors[para_dim][
                start_id : (end_id + spline_copy.degrees[para_dim])
            ]
            end_knot = spline_copy.knot_vectors[para_dim][
                (end_id + spline_copy.degrees[para_dim] - 1)
            ]

            spline_info["knot_vectors"][para_dim] = _np.concatenate(
                ([start_knot], knots_in_between, [end_knot])
            )

    if is_rational:
        spline_info["weights"] = spline_copy.weights[
            (para_dim_ids >= start_id) & (para_dim_ids <= end_id)
        ]

    return type(spline)(**spline_info)


def boundaries(spline, boundary_ids=None):
    """
    Extracts boundary spline.

    The boundaries deducted from the parametric axis which is normal to the
    boundary (j), if the boundary is at parametric axis position x_j=x_jmin
    the corresponding boundary is 2*j, else at parametric axis position
    x_j=x_jmin the boundary is 2*j+1


    Parameters
    -----------
    spline: Spline / Multipatch
    boundary_ids: list
      Only considered for Spline. Default is None and returns all boundaries.

    Returns
    -------
    boundary_spline: type(self)
        boundary spline, which has one less para_dim
    """
    from splinepy import Multipatch as _Multipatch
    from splinepy import splinepy_core as _core

    # Pass to respective c++ implementation
    if isinstance(spline, _Multipatch):
        return spline.boundary_multipatch()
    else:
        bids = [] if boundary_ids is None else list(boundary_ids)
        return [
            type(spline)(spline=c)
            for c in _core.extract_boundaries(spline, bids)
        ]


class Extractor:
    """Helper class to allow direct extraction from spline obj (BSpline or
    NURBS). Internal use only.

    Examples
    ---------
    >>> spline_faces = my_spline.extract.faces()
    """

    def __init__(self, spl):
        from splinepy import Multipatch as _Multipatch
        from splinepy import Spline as _Spline

        if not isinstance(spl, (_Spline, _Multipatch)):
            raise ValueError("Extractor expects a Spline or Multipatch type")
        self._spline = spl

    def edges(self, *args, **kwargs):
        return edges(self._spline, *args, **kwargs)

    def faces(self, *args, **kwargs):
        return faces(self._spline, *args, **kwargs)

    def volumes(self, *args, **kwargs):
        return volumes(self._spline, *args, **kwargs)

    def control_points(self):
        return control_points(self._spline)

    def control_edges(self):
        return control_edges(self._spline)

    def control_faces(self):
        return control_faces(self._spline)

    def control_volumes(self):
        return control_volumes(self._spline)

    def control_mesh(self):
        return control_mesh(self._spline)

    def beziers(self):
        if not self._spline.has_knot_vectors:
            return [self._spline]
        return self._spline.extract_bezier_patches()

    def boundaries(self, *args, **kwargs):
        return boundaries(self._spline, *args, **kwargs)

    def spline(self, splitting_plane=None, interval=None):
        """Extract a spline from a spline.

        Use a (number of) splitting planes to extract a subsection from the
        parametric domain of it.

        Parameters
        ----------
        splitting_plane : int / dictionary (int : (float))
          if integer : parametric dimension to be extracted
          if dictionary : list of splitting planes and ranges to be passed
        interval : float / tuple<float,float>
          interval or value in parametric space to be extracted from the
          spline representation
        Returns
        -------
        spline
        """
        if isinstance(splitting_plane, dict):
            if interval is not None:
                raise ValueError("Arguments incompatible expect dictionary")
            splitting_plane = dict(
                sorted(splitting_plane.items(), key=lambda x: x[0])[::-1]
            )
            spline_copy = self._spline.copy()
            for key, item in splitting_plane.items():
                spline_copy = spline(spline_copy, key, item)
            return spline_copy
        else:
            return spline(self._spline, splitting_plane, interval)<|MERGE_RESOLUTION|>--- conflicted
+++ resolved
@@ -162,26 +162,14 @@
         if isinstance(spline, _Multipatch):
             boundaries = spline.boundary_multipatch()
         else:
-<<<<<<< HEAD
-            boundaries = Multipatch(splines=spline.extract.boundaries())
-        # The following block assumes a integer resolution but might get a list
-        # as input. In that case, we take the max of the list and use it as
-        # resolution.
-        # I am not sure if this is correct or if we should instead rework the
-        # following lines so that list resolution is supported.
-        res = resolution if isinstance(resolution, int) else max(resolution)
-        n_faces = (res - 1) ** 2
-        vertices = res**2
-        f_loc = connec.make_quad_faces(enforce_len(res, 2))
-        face_connectivity = np.empty((n_faces * len(boundaries.patches), 4))
-=======
             boundaries = _Multipatch(splines=spline.extract.boundaries())
-
+        resolution = (
+            resolution if isinstance(resolution, int) else max(resolution)
+        )
         n_faces = (resolution - 1) ** 2
         vertices = resolution**2
         f_loc = _connec.make_quad_faces(_enforce_len(resolution, 2))
         face_connectivity = _np.empty((n_faces * len(boundaries.patches), 4))
->>>>>>> 146bc446
 
         # Create Connectivity for Multipatches
         for i in range(len(boundaries.patches)):
@@ -502,7 +490,7 @@
     Parameters
     -----------
     spline: Spline / Multipatch
-    boundary_ids: list
+    boundary_ids:
       Only considered for Spline. Default is None and returns all boundaries.
 
     Returns
